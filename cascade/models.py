# -*- coding: utf-8 -*-
from datetime import timedelta
import json
import os
import random
import time

from anytree import Node, RenderTree
from bson.objectid import ObjectId
from networkx import DiGraph, read_adjlist, relabel_nodes, write_adjlist
import numpy as np
from pymongo.errors import CursorNotFound, DocumentTooLarge

import settings
from db.managers import DBManager
from settings import logger
from utils.numpy_utils import load_sparse, save_sparse, save_sparse_list, load_sparse_list
from utils.os_utils import mkdir_rec
from utils.time_utils import str_to_datetime, DT_FORMAT, Timer, time_measure


class CascadeNode(object):
    def __init__(self, user_id=None, datetime=None, post_id=None, parent_id=None):
        self.user_id = user_id
        self.datetime = datetime
        self.post_id = post_id
        self.parent_id = parent_id
        self.children = []

    def get_dict(self):
        """
        Get dictionary of the object.
        """
        return {'user_id': str(self.user_id),
                'datetime': self.datetime,
                'post_id': str(self.post_id),
                'parent_id': str(self.parent_id) if self.parent_id is not None else None,
                'children': [node.get_dict() for node in self.children]}

    def from_dict(self, node_dict):
        """
        Set attributes from dictionary.
        node_dict: dictionary of node,
        parent_id: parent node id,
        users_map: dictionary of mapping from user id's to users.
        """
        self.user_id = ObjectId(node_dict['user_id'])
        self.datetime = node_dict['datetime']
        self.post_id = ObjectId(node_dict['post_id'])
        self.parent_id = ObjectId(node_dict['parent_id']) if node_dict['parent_id'] is not None else None
        self.children = [CascadeNode().from_dict(node) for node in node_dict['children']]
        return self

    def copy(self, max_depth=None):
        """
        Get an independent copy of the object.
        """
        node = CascadeNode(self.user_id, self.datetime, self.post_id, self.parent_id)
        if max_depth is None or max_depth > 0:
            max_depth = max_depth - 1 if max_depth is not None else None
            node.children = [child.copy(max_depth) for child in self.children]
        return node

    def depth(self):
        depth = 0
        for node in self.children:
            depth = max(depth, node.depth() + 1)
        return depth

    def __create_anytree_node(self, digest=False):
        if not digest:
            node = Node('{}({})'.format(self.user_id, self.post_id))
        else:
            node = Node(str(self.user_id))
        for child in self.children:
            child_node = child.__create_anytree_node(digest)
            child_node.parent = node
        return node

    def render(self, digest=False):
        node = self.__create_anytree_node(digest)
        lines = []
        for pre, fill, node in RenderTree(node):
            lines.append('%s%s' % (pre, node.name))
        return '\n'.join(lines)


class CascadeTree(object):
    roots = []
    depth = 0

    def __init__(self, roots=None):
        if roots is not None:
            if not isinstance(roots, list):
                raise ValueError('tree must be a list of root nodes')
            self.roots = roots
            self.depth = self.__calc_depth()

    @classmethod
    def extract_cascade(cls, meme_id):
        with Timer('TREE: fetching posts', 'debug'):
            # Fetch posts related to the meme and reshares.
            if isinstance(meme_id, str):
                meme_id = ObjectId(meme_id)
            db = DBManager().db
            post_ids = db.postmemes.distinct('post_id', {'meme_id': meme_id})
            posts = db.posts.find({'_id': {'$in': post_ids}}, {'url': 0}).sort('datetime')

            user_ids = list(set([p['author_id'] for p in posts]))
            reshares = db.reshares.find({'post_id': {'$in': post_ids}, 'reshared_post_id': {'$in': post_ids}}) \
                .sort('datetime')

        with Timer('TREE: creating nodes', 'debug'):
            # Create nodes for the users.
            nodes = {}
            visited = {uid: False for uid in user_ids}  # Set visited True if the node has been visited.
            for user_id in user_ids:
                nodes[user_id] = CascadeNode(user_id)

        with Timer('TREE: creating diffusion edges'):
            # Create diffusion edge if a user reshares to another for the first time. Note that reshares are sorted by time.
            logger.debug('TREE: reshares count = %d' % reshares.count())
            roots = []
            for reshare in reshares:
                child_id = reshare['user_id']
                parent_id = reshare['ref_user_id']
                if child_id == parent_id:
                    continue  # Continue if the reshare is between same users.
                parent = nodes[parent_id]

                if not visited[parent_id]:  # It is a root
                    parent.post_id = reshare['reshared_post_id']
                    parent.datetime = reshare['ref_datetime'].strftime(DT_FORMAT) if reshare['ref_datetime'] else None
                    visited[parent_id] = True
                    roots.append(parent)

                if not visited[child_id]:  # Any other node
                    child = nodes[child_id]
                    parent.children.append(child)
                    child.parent_id = parent_id
                    child.post_id = reshare['post_id']
                    child.datetime = reshare['datetime'].strftime(DT_FORMAT)
                    visited[child_id] = True

        with Timer('TREE: Adding single nodes'):
            # Add users with no diffusion edges as single nodes.
            t1 = time.time()
            first_posts = {}
            posts.rewind()

            for post in posts:
                if post['author_id'] not in first_posts:
                    first_posts[post['author_id']] = post
            for uid, node in nodes.items():
                if not visited[uid]:
                    post = first_posts[uid]
                    node.datetime = post['datetime'].strftime(DT_FORMAT) if post['datetime'] else None
                    node.post_id = post['_id']
                    roots.append(node)

        return cls(roots)

    def get_dict(self):
        return [node.get_dict() for node in self.roots]

    @classmethod
    def from_dict(cls, tree_dict):
        roots = []
        for node in tree_dict:
            roots.append(CascadeNode().from_dict(node))
        return cls(roots)

    def max_datetime(self, node=None):
        """
        Get maximum datetime of nodes.
        """
        if node is None:
            max_dt = None
            if self.roots and self.roots[0].datetime is not None:
                max_dt = str_to_datetime(self.roots[0].datetime)
            for root in self.roots:
                max_dt = max(max_dt, self.max_datetime(root))
        else:
            max_dt = str_to_datetime(node.datetime) if node.datetime is not None else None
            for child in node.children:
                max_dt = max(max_dt, self.max_datetime(child))
        return max_dt

    def get_leaves(self, node=None):
        leaves = []
        if node is None:
            for root in self.roots:
                leaves.extend(self.get_leaves(root))
        else:
            if not node.children:
                leaves.append(node)
            else:
                for child in node.children:
                    leaves.extend(self.get_leaves(child))
        return leaves

    def node_ids(self, max_depth=None):
        return [node.user_id for node in self.nodes(max_depth=max_depth)]

    def nodes(self, node=None, max_depth=None):
        nodes_list = []
        if node is None:
            for node in self.roots:
                nodes_list.extend(self.nodes(node, max_depth))
        else:
            nodes_list = [node]
            if max_depth is None or max_depth > 0:
                max_depth = max_depth - 1 if max_depth is not None else None
                for child in node.children:
                    nodes_list.extend(self.nodes(child, max_depth))
        return nodes_list

    def edges(self, node=None):
        edges_list = []
        if node is None:
            for root in self.roots:
                edges_list.extend(self.edges(root))
        else:
            parent_id = node.user_id
            edges_list = [(parent_id, child.user_id) for child in node.children]
            for child in node.children:
                edges_list.extend(self.edges(child))
        return edges_list

    def copy(self, max_depth=None):
        tree_copy = [root.copy(max_depth) for root in self.roots]
        return CascadeTree(tree_copy)

    def __calc_depth(self):
        depth = 0
        for node in self.roots:
            depth = max(depth, node.depth())
        return depth

    def render(self, digest=False):
        return '\n'.join([root.render(digest) for root in self.roots])


class ActSequence(object):
    """
    Activation Sequence: (u1, t1), (u2, t2), ..., (u_n, t_n)
    """

    def __init__(self, users=None, times=None, max_t=None):
        # Suppose times are sorted and users[i] corresponds to times[i]
        self.users = users if users is not None else []
        self.times = times if times is not None else []
        if users and times:
            self.user_times = {users[i]: times[i] for i in range(len(users))}
        self.max_t = max_t
        self.rond_set = None

    def users_before_time(self, datetime):
        f = 0
        l = len(self.times) - 1
        while f != l:
            m = (f + l) / 2
            if datetime < self.times[m]:
                l = m
            else:
                f = m
        return self.users[:f + 1]

    def users_before_user(self, user_id):
        index = self.users.index(user_id)
        return self.users[:index]

    def get_rond_set(self, graph):
        # Return set of non-active nodes with at least one active parent node for each.
        if self.rond_set is None:
            result = set()
            for uid in self.users:
                if uid in graph.nodes():
                    result.update(set(graph.successors(uid)))
            result = result - set(self.users)
            self.rond_set = result
        return self.rond_set

    def get_active_parents(self, uid, graph):
        rond_set = self.get_rond_set(graph)
        parents = set(graph.predecessors(uid)) if uid in graph.nodes() else set()
        if uid in rond_set:
            active_parents = parents & set(self.users)
        else:
            active_parents = parents & set(self.users_before_user(uid))
        return active_parents


class AsLT(object):
    def __init__(self, project):
        """
        w_param_name and r_param_name must be set in children.
        :param project:
        """
        self.project = project
        self.init_tree = None
        self.max_delay = 10000
        self.probabilities = {}  # dictionary of node id's to probabilities of activation
        self.user_ids = None
        self.users_map = None

        self.w = self.project.load_param(self.w_param_name, ParamTypes.SPARSE)
        # logger.info('sum of columns:')
        # for i in range(self.w.shape[1]):
        #     if self.w[:, i].nnz:
        #         logger.info('%d: %f', i, self.w[:, i].sum())
        self.w = self.w.tocsr()
        self.r = self.project.load_param(self.r_param_name, ParamTypes.ARRAY)

    def fit(self):
        pass

    # @profile
    def predict(self, initial_tree, threshold=None, max_step=None, user_ids=None, users_map=None):
        """
        Predict activation cascade in the future starting from initial nodes in self.tree.
        Set the final tree again in self.tree.
        :param initial_tree:    Initial tree of activated nodes
        :param threshold:       Threshold of activation probability. IF None, threshold is sampled randomly.
        :param user_ids:        List of possible users for activation. All of users if value is None.
        :return:                Returns self.tree
        """
        if not isinstance(initial_tree, CascadeTree):
            raise ValueError('tree must be a CascadeTree')
        if not hasattr(self, 'w') or not hasattr(self, 'r'):
            raise Exception('No w and r parameters found. Train the AsLT first.')
        tree = initial_tree.copy()

        # Initialize values.
        cur_step = sorted(tree.get_leaves(), key=lambda n: n.datetime)  # Set tree nodes as initial step.
        activated = tree.nodes()
        self.probabilities = {}
        db = DBManager().db

        if user_ids is None or users_map is None:
            user_ids = [u['_id'] for u in db.users.find({}, ['_id']).sort('_id')]
            users_map = {user_ids[i]: i for i in range(len(user_ids))}
        self.user_ids = user_ids
        self.users_map = users_map

        thresholds = {}

        # Iterate on steps. For each step try to activate other nodes.
        step = 0
        while cur_step and (max_step is None or step < max_step):
            t0 = time.time()
            step += 1
            logger.debug('step {} on {} users ...'.format(step, len(cur_step)))

            next_step = []

            # Iterate on current step nodes to check if a child will be activated.
            for node in cur_step:
                u = node.user_id  # sender user id
                u_i = self.users_map[u]
                # w_u = np.squeeze(np.array(w[u_i, :].todense()))  # weights of the children of u
                w_u = self.w[u_i, :]
                if w_u.nnz:
                    logger.debugv('weights of user %s:', u)
                    logger.debugv(
                        '\n'.join(['{} : {}'.format(w_u.indices[i], w_u.data[i]) for i in range(w_u.nnz)]))

                # Iterate on children of u
                # for v_i in np.nonzero(w_u)[0]:
                for i in range(w_u.nnz):
                    v_i = w_u.indices[i]
                    v = user_ids[v_i]  # receiver (child) user id
                    if v in activated:
                        continue
                    if v not in self.probabilities:
                        self.probabilities[v] = 0
                        # self.probabilities[v] += w_u[v_i]
                    self.probabilities[v] += w_u.data[i]

                    # Set the threshold or sample it randomly if None.
                    if threshold is None:
                        if v_i in thresholds:
                            thresh = thresholds[v_i]
                        else:
                            thresh = random.random()
                            thresholds[v_i] = thresh
                    else:
                        thresh = threshold

                    if self.probabilities[v] >= thresh:
                        # Get delay parameter.
                        delay_param = self.r[v_i]

                        # Sample delay from exponential distribution and calculate the receive time.
                        delay = 1 / delay_param if delay_param > 0 else self.max_delay  # in days
                        if delay > self.max_delay: delay = self.max_delay

                        # if delay_param > 0:
                        #     delay = np.random.exponential(delay_param)  # in days
                        # else:
                        #     logger.warn('delay param = {}'.format(delay_param))
                        #     delay = 1000    # a very large delay!

                        send_dt = str_to_datetime(node.datetime)
                        try:
                            receive_dt = send_dt + timedelta(days=delay)
                        except:
                            logger.debug('send_dt: {}, delay: {}'.format(send_dt, delay))
                            raise

                        # Add it to the tree.
                        child = CascadeNode(v, datetime=receive_dt.strftime(DT_FORMAT))
                        # child = CascadeNode(v)
                        node.children.append(child)
                        activated.append(v)
                        next_step.append(child)
                        # logger.debug('a reshare predicted')
            cur_step = sorted(next_step, key=lambda n: n.datetime)
            logger.debug('step %d done, time = %.2f s' % (step, time.time() - t0))

        return tree


class IC(object):
    def __init__(self, project):
        self.project = project
        self.init_tree = None
        self.p_param_name = 'p'
        self.r_param_name = 'r'
        self.probabilities = {}  # dictionary of node id's to probabilities of activation
        self.user_map = None

    def fit(self):
        pass

    def predict(self, initial_tree, threshold=None, user_ids=None):
        if not isinstance(initial_tree, CascadeTree):
            raise ValueError('tree must be CascadeTree')
        tree = initial_tree.copy()
        now = tree.max_datetime()  # Find the datetime of now.

        # Initialize values.
        t0 = time.time()
        cur_step = sorted(tree.nodes(), key=lambda n: n.datetime)  # Set tree nodes as initial step.
        activated = tree.nodes()
        if self.user_map is None:
            if user_ids is None:
                db = DBManager().db
                user_ids = [u['_id'] for u in db.users.find({}, ['_id']).sort('_id')]
            self.user_map = {user_ids[i]: i for i in range(len(user_ids))}
        logger.debug('time1 = %.2f' % (time.time() - t0))

        # Get diffusion probabilities and delay vectors.
        t0 = time.time()
        p = self.project.load_param(self.p_param_name, ParamTypes.SPARSE)
        p = p.tocsr()
        r = self.project.load_param(self.r_param_name, ParamTypes.SPARSE)
        r = r.tolil()
        logger.debug('time2 = %.2f' % (time.time() - t0))

        # Iterate on steps. For each step try to activate other nodes.
        i = 0
        while cur_step:
            t0 = time.time()
            i += 1
            logger.debug('step %d ...' % i)

            next_step = []

            for node in cur_step:
                u = node.user_id  # sender user id
                u_i = self.user_map[u]
                p_u = np.squeeze(np.array(p[u_i, :].todense()))  # probabilities of the children of u

                # Iterate on children of u
                for v_i in np.nonzero(p_u)[0]:
                    v = user_ids[int(v_i)]  # receiver (child) user id
                    if v in activated:
                        continue

                    # Set the threshold or sample it randomly if None.
                    if threshold is None:
                        thresh = random.random()
                    else:
                        thresh = threshold

                    # Update probability of activation of the receiver.
                    p_u_v = p_u[v_i]
                    if v not in self.probabilities:
                        self.probabilities[v] = p_u_v
                    else:
                        self.probabilities[v] = max(p_u_v, self.probabilities[v])

                    if thresh <= p_u[v_i]:
                        # Get delay parameter.
                        delay_param = r[u_i, v_i]
                        if delay_param == 0:
                            continue
                        if delay_param < 0:  # Due to some rare bugs in delays
                            delay_param = -delay_param

                        # Sample delay from exponential distribution and calculate the receive time.
                        delay = np.random.exponential(delay_param)  # in days
                        # delay = delay_param  # in days
                        send_dt = str_to_datetime(node.datetime)
                        receive_dt = send_dt + timedelta(days=delay)
                        if receive_dt < now:
                            continue

                        # Add it in the tree.
                        send_dt = str_to_datetime(node.datetime)
                        receive_dt = send_dt + timedelta(days=1)
                        child = CascadeNode(v, datetime=receive_dt.strftime(DT_FORMAT))
                        node.children.append(child)
                        activated.append(v)
                        next_step.append(child)
                        logger.debug('a reshare predicted')
            cur_step = sorted(next_step, key=lambda n: n.datetime)
            logger.debug('time = %.2f' % (time.time() - t0))

        return tree


class ParamTypes:
    JSON = 'json'
    ARRAY = 'array'
    SPARSE = 'sparse'
    SPARSE_LIST = 'splist'
    GRAPH = 'graph'


class GraphTypes:
    RESHARES = 0
    RELATIONS = 1


class Project(object):
    def __init__(self, project_name):
        self.project_name = project_name
        self.project_path = os.path.join(settings.BASEPATH, 'data', project_name)
        # Create the project path if does not exist.
        if not os.path.exists(self.project_path):
            os.mkdir(self.project_path)
        self.training = None
        self.validation = None
        self.test = None
        self.trees = None

    def save_sets(self, train_set, val_set, test_set):
        # Dump the json into the file.
        self.training = list(train_set)
        self.validation = list(val_set)
        self.test = list(test_set)
        data = {'training': train_set, 'validation': val_set, 'test': test_set}
        if not os.path.exists(self.project_path):
            os.mkdir(self.project_path)
        sample_path = os.path.join(self.project_path, 'samples.json')
        json.dump(data, open(sample_path, 'w'), indent=4)

    def load_sets(self):
        sample_set_path = os.path.join(self.project_path, 'samples.json')
        if os.path.exists(sample_set_path):
            data = json.load(open(sample_set_path))
            train_memes, val_memes, test_memes = data['training'], data['validation'], data['test']
            self.training = [ObjectId(_id) for _id in train_memes]
            self.validation = [ObjectId(_id) for _id in val_memes]
            self.test = [ObjectId(_id) for _id in test_memes]
        else:
            raise Exception('Data sample not found. Run sampledata command.')

        return self.training, self.validation, self.test

    def load_trees(self):
        """
        Load trees of memes in training and test sets.
        :return:
        """
        # Load trees from the json file.
        try:
            trees = self.load_param('trees', ParamTypes.JSON)
            trees = {ObjectId(key): value for key, value in trees.items()}
            # Convert tree dictionaries to tree objects.
            logger.debug('converting trees to objects ...')
            trees = {meme_id: CascadeTree().from_dict(tree) for meme_id, tree in trees.items()}
            logger.debug('done')
        except FileNotFoundError:
            try:
                trees_path = os.path.join(settings.BASEPATH, 'data', 'trees.json')
                logger.info('loading trees ...')
                trees = json.load(open(trees_path, 'r'))

                # Keep just trees of the training and test set.
                trees = {ObjectId(key): value for key, value in trees.items()}
                trees = {meme_id: trees[meme_id] for meme_id in self.training + self.test}
                # Save trees for the project.
                self.save_param(trees, 'trees', ParamTypes.JSON)
                # Convert tree dictionaries to tree objects.
                logger.debug('converting trees to objects ...')
                trees = {meme_id: CascadeTree().from_dict(tree) for meme_id, tree in trees.items()}
                logger.debug('done')
            except FileNotFoundError:
                logger.info('trees not found. extracting ...')
                trees = {}
                i = 0
                all_memes = self.training + self.validation + self.test
                count = len(all_memes)
                for meme_id in all_memes:
                    tree = CascadeTree().extract_cascade(meme_id)
                    trees[meme_id] = tree
                    i += 1
                    if i % 10 == 0:
                        logger.info('%d%% done', i * 100 / count)
                trees_dict = {str(meme_id): tree.get_dict() for meme_id, tree in trees.items()}
                self.save_param(trees_dict, 'trees', ParamTypes.JSON)  # Save trees for the project.

        self.trees = trees
        return trees

    def load_or_extract_graph(self, graph_type=GraphTypes.RESHARES):
        """
        Load or extract the graph of memes in training set.
        :return:
        """
        graph_fname = 'graph'
        train_set, _, _ = self.load_sets()

        try:
            graph = self.load_param(graph_fname, ParamTypes.GRAPH)

        except:  # If graph data does not exist.
            post_ids = self.__get_memes_post_ids(train_set)
            if graph_type == GraphTypes.RESHARES:
                graph = self.__extract_reshare_graph(post_ids, train_set, graph_fname)
            else:
                graph = self.__extract_rel_graph(post_ids, graph_fname)

        return graph

    def load_or_extract_act_seq(self):
        """
        Load or extract list of activation sequences of memes in training set.
        :return:
        """
        seq_fname = 'sequences'
        train_set, _, _ = self.load_sets()

        try:
            seq_copy = self.load_param(seq_fname, ParamTypes.JSON)
            sequences = {}
            for m in seq_copy:
                users = [ObjectId(item[0]) for item in seq_copy[m]['cascade']]
                times = [item[1] for item in seq_copy[m]['cascade']]
                sequences[ObjectId(m)] = ActSequence(users=users, times=times, max_t=seq_copy[m]['max_t'])

        except Exception as e:  # If graph data does not exist.
            post_ids = self.__get_memes_post_ids(train_set)
            sequences = self.__extract_act_seq(post_ids, train_set, seq_fname)

        return sequences

    def load_or_extract_graph_seq(self, graph_type=GraphTypes.RESHARES):
        """
        Load the graph, and list of activation sequences of the project if saved before.
        Otherwise extract them from the training set and return them.
        :return: tuple of graph, and list of activation sequences
        """
        graph_fname = 'graph'
        seq_fname = 'sequences'

        train_set, _, _ = self.load_sets()
        post_ids = None

        try:
            graph = self.load_param(graph_fname, ParamTypes.GRAPH)
            graph = relabel_nodes(graph, {n: ObjectId(n) for n in graph.nodes()})

        except:  # If graph does not exist.
            post_ids = self.__get_memes_post_ids(train_set)
            if graph_type == GraphTypes.RESHARES:
                graph = self.__extract_reshare_graph(post_ids, train_set, graph_fname)
            else:
                graph = self.__extract_rel_graph(post_ids, graph_fname)

        try:
            seq_copy = self.load_param(seq_fname, ParamTypes.JSON)
            sequences = {}
            for m in seq_copy:
                users = [ObjectId(item[0]) for item in seq_copy[m]['cascade']]
                times = [item[1] for item in seq_copy[m]['cascade']]
                sequences[ObjectId(m)] = ActSequence(users=users, times=times, max_t=seq_copy[m]['max_t'])

        except:  # If sequence data does not exist.
            if post_ids is None:
                post_ids = self.__get_memes_post_ids(train_set)
            sequences = self.__extract_act_seq(post_ids, train_set, seq_fname)

        return graph, sequences

    @time_measure()
    def __get_memes_post_ids(self, meme_ids):
        logger.info('querying posts ids ...')
        db = DBManager().db
        post_ids = [pm['post_id'] for pm in
                    db.postmemes.find({'meme_id': {'$in': meme_ids}}, {'_id': 0, 'post_id': 1})]
        return post_ids

    def __extract_act_seq(self, posts_ids, meme_ids, seq_fname):
        """
        Extract list of activation sequences from given meme id's.
        :param posts_ids:   list of posts id's
        :param meme_ids:    meme id's
        :param seq_fname:   the file name to save activation sequences data
        :return:            list of ActSequence's
        """
        t0 = time.time()
        logger.info('extracting act. sequences from %d posts ...' % len(posts_ids))
        post_count = len(posts_ids)
        users = {m: [] for m in meme_ids}
        times = {m: [] for m in meme_ids}

        db = DBManager().db

        # Iterate on posts to extract activation sequences.
        i = 0
        while True:
            posts = db.posts.find({'_id': {'$in': posts_ids}}, ['author_id', 'datetime'], no_cursor_timeout=True) \
                .sort('datetime').skip(i)

            try:
                for post in posts:
                    if post['datetime'] is not None:
                        for pm in db.postmemes.find({'post_id': post['_id'], 'meme_id': {'$in': meme_ids}},
                                                    {'_id': 0, 'meme_id': 1}):
                            meme_id = pm['meme_id']
                            if post['author_id'] not in users[meme_id]:
                                users[meme_id].append(post['author_id'])
                                times[meme_id].append(post['datetime'])
                    i += 1
                    if i % (post_count / 10) == 0:
                        logger.info('%d%% posts done' % (i * 100 / post_count))
                posts.close()
                break
            except CursorNotFound:
                logger.info('Lost cursor! retrying with skipping %d first posts ...', i)

        logger.info('setting relative times and max times ...')
        max_t = {}
        i = 0
        for meme in db.memes.find({'_id': {'$in': meme_ids}}, ['last_time', 'first_time']):
            mid = meme['_id']
            times[mid] = [(t - meme['first_time']).total_seconds() / (3600.0 * 24) for t in
                          times[mid]]  # number of days
            max_t[mid] = (meme['last_time'] - meme['first_time']).total_seconds() / (3600.0 * 24)  # number of days
            i += 1
            if i % (len(meme_ids) / 10) == 0:
                logger.info('%d%% done' % (i * 100 / len(meme_ids)))

        sequences = {}
        for m in meme_ids:
            if users[m]:
                sequences[m] = ActSequence(users[m], times[m], max_t[m])

        logger.info('saving act. sequences ...')
        seq_copy = {}
        for m in sequences:
            seq_copy[str(m)] = {
                'cascade': [(str(sequences[m].users[i]), sequences[m].times[i]) for i in
                            range(len(sequences[m].users))],
                'max_t': sequences[m].max_t
            }
        self.save_param(seq_copy, seq_fname, ParamTypes.JSON)
        del seq_copy

        logger.info('act. seq. extraction time: %.2f min' % ((time.time() - t0) / 60.0))
        return sequences

    def __extract_reshare_graph(self, post_ids, meme_ids, graph_fname):
        """
        Extract graph from given meme id's.
        :param post_ids:    list of posts id's related to memes
        :param meme_ids:    list of memes id's
        :param graph_fname: the file name to save graph data
        :return:            directed graph of all reshares
        """
        logger.info('extracting graph of reshares ...')
        t0 = time.time()

        logger.info('querying reshares ...')
        db = DBManager().db
        try:
            resh_count = db.reshares.find(
                {'post_id': {'$in': post_ids}, 'reshared_post_id': {'$in': post_ids}}).count()
        except DocumentTooLarge:
            resh_count = None
        reshares = db.reshares.find(
            {'post_id': {'$in': post_ids}, 'reshared_post_id': {'$in': post_ids}},
            {'_id': 0, 'post_id': 1, 'reshared_post_id': 1, 'user_id': 1, 'ref_user_id': 1}).sort('datetime')
        logger.info('time: %.2f min', (time.time() - t0) / 60.0)

        if resh_count is not None:
            logger.info('extracting graph from %d posts and %d reshares ...', len(post_ids), resh_count)
        else:
<<<<<<< HEAD
            logger.info('extracting graph from %d posts and too many reshares ...', len(post_ids))
=======
            logger.info('extracting graph from %d posts ...', len(post_ids))
>>>>>>> 8e011165
        edges = []
        meme_ids = set(meme_ids)
        i = 0

        # Iterate on reshares to extract graph edges.
        for resh in reshares:
            user_id = resh['user_id']
            ref_user_id = resh['ref_user_id']
            if user_id != ref_user_id:
                src_meme_ids = {pm['meme_id'] for pm in
                                db.postmemes.find({'post_id': resh['reshared_post_id']}, {'_id': 0, 'meme_id': 1})}
                dest_meme_ids = {pm['meme_id'] for pm in
                                 db.postmemes.find({'post_id': resh['post_id']}, {'_id': 0, 'meme_id': 1})}
                common_memes = meme_ids & src_meme_ids & dest_meme_ids
                if common_memes:
                    edges.append((ref_user_id, user_id))
            i += 1
            if resh_count is not None and i % (resh_count / 10) == 0:
                logger.info('%d%% reshares done' % (i * 100 / resh_count))

        graph = DiGraph()
        graph.add_edges_from(edges)

        logger.info('saving graph ...')
        self.save_param(graph, graph_fname, ParamTypes.GRAPH)

        logger.info('graph extraction time: %.2f min' % ((time.time() - t0) / 60.0))
        return graph

    def get_all_nodes(self):
        if self.trees is None:
            self.load_trees()

        nodes = set()
        for tree in self.trees.values():
            nodes.update(tree.node_ids())
        return list(nodes)

    SUFFIXES = {
        ParamTypes.JSON: 'json',
        ParamTypes.ARRAY: 'npy',
        ParamTypes.SPARSE: 'npz',
        ParamTypes.SPARSE_LIST: 'npz',
        ParamTypes.GRAPH: 'txt'
    }

    def save_param(self, param, name, type):
        path = os.path.join(self.project_path, '%s.%s' % (name, self.SUFFIXES[type]))
        mkdir_rec(os.path.dirname(path))

        if type == ParamTypes.JSON:
            json.dump(param, open(path, 'w'), indent=1)
        elif type == ParamTypes.ARRAY:
            np.save(path, param)
        elif type == ParamTypes.SPARSE:
            save_sparse(path, param)
        elif type == ParamTypes.SPARSE_LIST:
            save_sparse_list(path, param)
        elif type == ParamTypes.GRAPH:
            write_adjlist(param, path)
        else:
            raise Exception('invalid type "%s"' % type)

    def load_param(self, name, type):
        path = os.path.join(self.project_path, '%s.%s' % (name, self.SUFFIXES[type]))
        if type == ParamTypes.JSON:
            return json.load(open(path))
        elif type == ParamTypes.ARRAY:
            return np.load(path)
        elif type == ParamTypes.SPARSE:
            return load_sparse(path)
        elif type == ParamTypes.SPARSE_LIST:
            return load_sparse_list(path)
        elif type == ParamTypes.GRAPH:
            graph = DiGraph()
            graph = read_adjlist(path, create_using=graph)
            return graph
        else:
            raise Exception('invalid type "%s"' % type)

    def delete_param(self, name, type):
        path = os.path.join(self.project_path, '%s.%s' % (name, self.SUFFIXES[type]))
        os.remove(path)<|MERGE_RESOLUTION|>--- conflicted
+++ resolved
@@ -800,11 +800,7 @@
         if resh_count is not None:
             logger.info('extracting graph from %d posts and %d reshares ...', len(post_ids), resh_count)
         else:
-<<<<<<< HEAD
             logger.info('extracting graph from %d posts and too many reshares ...', len(post_ids))
-=======
-            logger.info('extracting graph from %d posts ...', len(post_ids))
->>>>>>> 8e011165
         edges = []
         meme_ids = set(meme_ids)
         i = 0
@@ -822,7 +818,7 @@
                 if common_memes:
                     edges.append((ref_user_id, user_id))
             i += 1
-            if resh_count is not None and i % (resh_count / 10) == 0:
+            if i % (resh_count / 10) == 0:
                 logger.info('%d%% reshares done' % (i * 100 / resh_count))
 
         graph = DiGraph()
