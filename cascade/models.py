# -*- coding: utf-8 -*-
from datetime import timedelta
import json
import os
import random
import time

from anytree import Node, RenderTree
from bson.objectid import ObjectId
from networkx import DiGraph, read_adjlist, relabel_nodes, write_adjlist
import numpy as np
from pymongo.errors import CursorNotFound, DocumentTooLarge

import settings
from db.managers import DBManager
from settings import logger
from utils.numpy_utils import load_sparse, save_sparse, save_sparse_list, load_sparse_list
from utils.os_utils import mkdir_rec
from utils.time_utils import str_to_datetime, DT_FORMAT, Timer, time_measure


class CascadeNode(object):
    def __init__(self, user_id=None, datetime=None, post_id=None, parent_id=None):
        self.user_id = user_id
        self.datetime = datetime
        self.post_id = post_id
        self.parent_id = parent_id
        self.children = []

    def get_dict(self):
        """
        Get dictionary of the object.
        """
        return {'user_id': str(self.user_id),
                'datetime': self.datetime,
                'post_id': str(self.post_id),
                'parent_id': str(self.parent_id) if self.parent_id is not None else None,
                'children': [node.get_dict() for node in self.children]}

    def from_dict(self, node_dict):
        """
        Set attributes from dictionary.
        node_dict: dictionary of node,
        parent_id: parent node id,
        users_map: dictionary of mapping from user id's to users.
        """
        self.user_id = ObjectId(node_dict['user_id'])
        self.datetime = node_dict['datetime']
        self.post_id = ObjectId(node_dict['post_id'])
        self.parent_id = ObjectId(node_dict['parent_id']) if node_dict['parent_id'] is not None else None
        self.children = [CascadeNode().from_dict(node) for node in node_dict['children']]
        return self

    def copy(self, max_depth=None):
        """
        Get an independent copy of the object.
        """
        node = CascadeNode(self.user_id, self.datetime, self.post_id, self.parent_id)
        if max_depth is None or max_depth > 0:
            max_depth = max_depth - 1 if max_depth is not None else None
            node.children = [child.copy(max_depth) for child in self.children]
        return node

    def depth(self):
        depth = 0
        for node in self.children:
            depth = max(depth, node.depth() + 1)
        return depth

    def __create_anytree_node(self, digest=False):
        if not digest:
            node = Node('{}({})'.format(self.user_id, self.post_id))
        else:
            node = Node(str(self.user_id))
        for child in self.children:
            child_node = child.__create_anytree_node(digest)
            child_node.parent = node
        return node

    def render(self, digest=False):
        node = self.__create_anytree_node(digest)
        lines = []
        for pre, fill, node in RenderTree(node):
            lines.append('%s%s' % (pre, node.name))
        return '\n'.join(lines)


class CascadeTree(object):
    roots = []
    depth = 0

    def __init__(self, roots=None):
        if roots is not None:
            if not isinstance(roots, list):
                raise ValueError('tree must be a list of root nodes')
            self.roots = roots
            self.depth = self.__calc_depth()

    @classmethod
    def extract_cascade(cls, meme_id):
        with Timer('TREE: fetching posts', 'debug'):
            # Fetch posts related to the meme and reshares.
            if isinstance(meme_id, str):
                meme_id = ObjectId(meme_id)
            db = DBManager().db
            post_ids = db.postmemes.distinct('post_id', {'meme_id': meme_id})
            posts = db.posts.find({'_id': {'$in': post_ids}}, {'url': 0}).sort('datetime')

            user_ids = list(set([p['author_id'] for p in posts]))
            reshares = db.reshares.find({'post_id': {'$in': post_ids}, 'reshared_post_id': {'$in': post_ids}}) \
                .sort('datetime')

        with Timer('TREE: creating nodes', 'debug'):
            # Create nodes for the users.
            nodes = {}
            visited = {uid: False for uid in user_ids}  # Set visited True if the node has been visited.
            for user_id in user_ids:
                nodes[user_id] = CascadeNode(user_id)

        with Timer('TREE: creating diffusion edges'):
            # Create diffusion edge if a user reshares to another for the first time. Note that reshares are sorted by time.
            logger.debug('TREE: reshares count = %d' % reshares.count())
            roots = []
            for reshare in reshares:
                child_id = reshare['user_id']
                parent_id = reshare['ref_user_id']
                if child_id == parent_id:
                    continue  # Continue if the reshare is between same users.
                parent = nodes[parent_id]

                if not visited[parent_id]:  # It is a root
                    parent.post_id = reshare['reshared_post_id']
                    parent.datetime = reshare['ref_datetime'].strftime(DT_FORMAT) if reshare['ref_datetime'] else None
                    visited[parent_id] = True
                    roots.append(parent)

                if not visited[child_id]:  # Any other node
                    child = nodes[child_id]
                    parent.children.append(child)
                    child.parent_id = parent_id
                    child.post_id = reshare['post_id']
                    child.datetime = reshare['datetime'].strftime(DT_FORMAT)
                    visited[child_id] = True

        with Timer('TREE: Adding single nodes'):
            # Add users with no diffusion edges as single nodes.
            first_posts = {}
            posts.rewind()

            for post in posts:
                if post['author_id'] not in first_posts:
                    first_posts[post['author_id']] = post
            for uid, node in nodes.items():
                if not visited[uid]:
                    post = first_posts[uid]
                    node.datetime = post['datetime'].strftime(DT_FORMAT) if post['datetime'] else None
                    node.post_id = post['_id']
                    roots.append(node)

        return cls(roots)

    def get_dict(self):
        return [node.get_dict() for node in self.roots]

    @classmethod
    def from_dict(cls, tree_dict):
        roots = []
        for node in tree_dict:
            roots.append(CascadeNode().from_dict(node))
        return cls(roots)

    def max_datetime(self, node=None):
        """
        Get maximum datetime of nodes.
        """
        if node is None:
            max_dt = None
            if self.roots and self.roots[0].datetime is not None:
                max_dt = str_to_datetime(self.roots[0].datetime)
            for root in self.roots:
                max_dt = max(max_dt, self.max_datetime(root))
        else:
            max_dt = str_to_datetime(node.datetime) if node.datetime is not None else None
            for child in node.children:
                max_dt = max(max_dt, self.max_datetime(child))
        return max_dt

    def get_leaves(self, node=None):
        leaves = []
        if node is None:
            for root in self.roots:
                leaves.extend(self.get_leaves(root))
        else:
            if not node.children:
                leaves.append(node)
            else:
                for child in node.children:
                    leaves.extend(self.get_leaves(child))
        return leaves

    def node_ids(self, max_depth=None):
        return [node.user_id for node in self.nodes(max_depth=max_depth)]

    def nodes(self, node=None, max_depth=None):
        nodes_list = []
        if node is None:
            for node in self.roots:
                nodes_list.extend(self.nodes(node, max_depth))
        else:
            nodes_list = [node]
            if max_depth is None or max_depth > 0:
                max_depth = max_depth - 1 if max_depth is not None else None
                for child in node.children:
                    nodes_list.extend(self.nodes(child, max_depth))
        return nodes_list

    def edges(self, node=None):
        edges_list = []
        if node is None:
            for root in self.roots:
                edges_list.extend(self.edges(root))
        else:
            parent_id = node.user_id
            edges_list = [(parent_id, child.user_id) for child in node.children]
            for child in node.children:
                edges_list.extend(self.edges(child))
        return edges_list

    def copy(self, max_depth=None):
        tree_copy = [root.copy(max_depth) for root in self.roots]
        return CascadeTree(tree_copy)

    def __calc_depth(self):
        depth = 0
        for node in self.roots:
            depth = max(depth, node.depth())
        return depth

    def render(self, digest=False):
        return '\n'.join([root.render(digest) for root in self.roots])


class ActSequence(object):
    """
    Activation Sequence: (u1, t1), (u2, t2), ..., (u_n, t_n)
    """

    def __init__(self, users=None, times=None, max_t=None):
        # Suppose times are sorted and users[i] corresponds to times[i]
        self.users = users if users is not None else []
        self.times = times if times is not None else []
        if users and times:
            self.user_times = {users[i]: times[i] for i in range(len(users))}
        self.max_t = max_t
        self.rond_set = None

    def users_before_time(self, datetime):
        f = 0
        l = len(self.times) - 1
        while f != l:
            m = (f + l) / 2
            if datetime < self.times[m]:
                l = m
            else:
                f = m
        return self.users[:f + 1]

    def users_before_user(self, user_id):
        index = self.users.index(user_id)
        return self.users[:index]

    def get_rond_set(self, graph):
        # Return set of non-active nodes with at least one active parent node for each.
        if self.rond_set is None:
            result = set()
            for uid in self.users:
                if uid in graph.nodes():
                    result.update(set(graph.successors(uid)))
            result = result - set(self.users)
            self.rond_set = result
        return self.rond_set

    def get_active_parents(self, uid, graph):
        rond_set = self.get_rond_set(graph)
        parents = set(graph.predecessors(uid)) if uid in graph.nodes() else set()
        if uid in rond_set:
            active_parents = parents & set(self.users)
        else:
            active_parents = parents & set(self.users_before_user(uid))
        return active_parents


class AsLT(object):
    def __init__(self, project):
        """
        w_param_name and r_param_name must be set in children.
        :param project:
        """
        self.project = project
        self.init_tree = None
        self.max_delay = 10000
        self.probabilities = {}  # dictionary of node id's to probabilities of activation
        self.user_ids = None
        self.users_map = None

        self.w = self.project.load_param(self.w_param_name, ParamTypes.SPARSE)
        # logger.info('sum of columns:')
        # for i in range(self.w.shape[1]):
        #     if self.w[:, i].nnz:
        #         logger.info('%d: %f', i, self.w[:, i].sum())
        self.w = self.w.tocsr()
        self.r = self.project.load_param(self.r_param_name, ParamTypes.ARRAY)

    def fit(self):
        pass

    # @profile
    def predict(self, initial_tree, threshold=None, max_step=None, user_ids=None, users_map=None):
        """
        Predict activation cascade in the future starting from initial nodes in self.tree.
        Set the final tree again in self.tree.
        :param initial_tree:    Initial tree of activated nodes
        :param threshold:       Threshold of activation probability. IF None, threshold is sampled randomly.
        :param user_ids:        List of possible users for activation. All of users if value is None.
        :return:                Returns self.tree
        """
        if not isinstance(initial_tree, CascadeTree):
            raise ValueError('tree must be a CascadeTree')
        if not hasattr(self, 'w') or not hasattr(self, 'r'):
            raise Exception('No w and r parameters found. Train the AsLT first.')
        tree = initial_tree.copy()

        # Initialize values.
        cur_step = sorted(tree.get_leaves(), key=lambda n: n.datetime)  # Set tree nodes as initial step.
        activated = tree.nodes()
        self.probabilities = {}
        db = DBManager().db

        if user_ids is None or users_map is None:
            user_ids = [u['_id'] for u in db.users.find({}, ['_id']).sort('_id')]
            users_map = {user_ids[i]: i for i in range(len(user_ids))}
        self.user_ids = user_ids
        self.users_map = users_map

        thresholds = {}

        # Iterate on steps. For each step try to activate other nodes.
        step = 0
        while cur_step and (max_step is None or step < max_step):
            t0 = time.time()
            step += 1
            logger.debug('step {} on {} users ...'.format(step, len(cur_step)))

            next_step = []

            # Iterate on current step nodes to check if a child will be activated.
            for node in cur_step:
                u = node.user_id  # sender user id
                u_i = self.users_map[u]
                # w_u = np.squeeze(np.array(w[u_i, :].todense()))  # weights of the children of u
                w_u = self.w[u_i, :]
                if w_u.nnz:
                    logger.debugv('weights of user %d :', u_i)
                    logger.debugv(
                        '\n'.join(['{} : {}'.format(w_u.indices[i], w_u.data[i]) for i in range(w_u.nnz)]))

                # Iterate on children of u
                # for v_i in np.nonzero(w_u)[0]:
                for i in range(w_u.nnz):
                    v_i = w_u.indices[i]
                    v = user_ids[v_i]  # receiver (child) user id
                    if v in activated:
                        logger.debugv('user %d is already activated', v_i)
                        continue
                    if v not in self.probabilities:
                        self.probabilities[v] = 0
                        # self.probabilities[v] += w_u[v_i]
                    self.probabilities[v] += w_u.data[i]
                    logger.debugv('probability of user %d = %f', v_i, self.probabilities[v])

                    # Set the threshold or sample it randomly if None.
                    if threshold is None:
                        if v_i in thresholds:
                            thresh = thresholds[v_i]
                        else:
                            thresh = random.random()
                            thresholds[v_i] = thresh
                    else:
                        thresh = threshold

                    if self.probabilities[v] >= thresh:
                        # Get delay parameter.
                        delay_param = self.r[v_i]

                        # Sample delay from exponential distribution and calculate the receive time.
                        delay = 1 / delay_param if delay_param > 0 else self.max_delay  # in days
                        if delay > self.max_delay: delay = self.max_delay

                        # if delay_param > 0:
                        #     delay = np.random.exponential(delay_param)  # in days
                        # else:
                        #     logger.warn('delay param = {}'.format(delay_param))
                        #     delay = 1000    # a very large delay!

                        send_dt = str_to_datetime(node.datetime)
                        try:
                            receive_dt = send_dt + timedelta(days=delay)
                        except:
                            logger.debug('send_dt: {}, delay: {}'.format(send_dt, delay))
                            raise

                        # Add it to the tree.
                        child = CascadeNode(v, datetime=receive_dt.strftime(DT_FORMAT))
                        # child = CascadeNode(v)
                        node.children.append(child)
                        activated.append(v)
                        next_step.append(child)
                        logger.debugv('a reshare predicted: prob (%f) >= thresh (%f)', self.probabilities[v], thresh)
            cur_step = sorted(next_step, key=lambda n: n.datetime)
            logger.debug('step %d done, time = %.2f s' % (step, time.time() - t0))

        return tree


class IC(object):
    def __init__(self, project):
        self.project = project
        self.init_tree = None
        self.p_param_name = 'p'
        self.r_param_name = 'r'
        self.probabilities = {}  # dictionary of node id's to probabilities of activation
        self.user_map = None

    def fit(self):
        pass

    def predict(self, initial_tree, threshold=None, user_ids=None):
        if not isinstance(initial_tree, CascadeTree):
            raise ValueError('tree must be CascadeTree')
        tree = initial_tree.copy()
        now = tree.max_datetime()  # Find the datetime of now.

        # Initialize values.
        t0 = time.time()
        cur_step = sorted(tree.nodes(), key=lambda n: n.datetime)  # Set tree nodes as initial step.
        activated = tree.nodes()
        if self.user_map is None:
            if user_ids is None:
                db = DBManager().db
                user_ids = [u['_id'] for u in db.users.find({}, ['_id']).sort('_id')]
            self.user_map = {user_ids[i]: i for i in range(len(user_ids))}
        logger.debug('time1 = %.2f' % (time.time() - t0))

        # Get diffusion probabilities and delay vectors.
        t0 = time.time()
        p = self.project.load_param(self.p_param_name, ParamTypes.SPARSE)
        p = p.tocsr()
        r = self.project.load_param(self.r_param_name, ParamTypes.SPARSE)
        r = r.tolil()
        logger.debug('time2 = %.2f' % (time.time() - t0))

        # Iterate on steps. For each step try to activate other nodes.
        i = 0
        while cur_step:
            t0 = time.time()
            i += 1
            logger.debug('step %d ...' % i)

            next_step = []

            for node in cur_step:
                u = node.user_id  # sender user id
                u_i = self.user_map[u]
                p_u = np.squeeze(np.array(p[u_i, :].todense()))  # probabilities of the children of u

                # Iterate on children of u
                for v_i in np.nonzero(p_u)[0]:
                    v = user_ids[int(v_i)]  # receiver (child) user id
                    if v in activated:
                        continue

                    # Set the threshold or sample it randomly if None.
                    if threshold is None:
                        thresh = random.random()
                    else:
                        thresh = threshold

                    # Update probability of activation of the receiver.
                    p_u_v = p_u[v_i]
                    if v not in self.probabilities:
                        self.probabilities[v] = p_u_v
                    else:
                        self.probabilities[v] = max(p_u_v, self.probabilities[v])

                    if thresh <= p_u[v_i]:
                        # Get delay parameter.
                        delay_param = r[u_i, v_i]
                        if delay_param == 0:
                            continue
                        if delay_param < 0:  # Due to some rare bugs in delays
                            delay_param = -delay_param

                        # Sample delay from exponential distribution and calculate the receive time.
                        delay = np.random.exponential(delay_param)  # in days
                        # delay = delay_param  # in days
                        send_dt = str_to_datetime(node.datetime)
                        receive_dt = send_dt + timedelta(days=delay)
                        if receive_dt < now:
                            continue

                        # Add it in the tree.
                        send_dt = str_to_datetime(node.datetime)
                        receive_dt = send_dt + timedelta(days=1)
                        child = CascadeNode(v, datetime=receive_dt.strftime(DT_FORMAT))
                        node.children.append(child)
                        activated.append(v)
                        next_step.append(child)
                        logger.debug('a reshare predicted')
            cur_step = sorted(next_step, key=lambda n: n.datetime)
            logger.debug('time = %.2f' % (time.time() - t0))

        return tree


class ParamTypes:
    JSON = 'json'
    ARRAY = 'array'
    SPARSE = 'sparse'
    SPARSE_LIST = 'splist'
    GRAPH = 'graph'


class GraphTypes:
    RESHARES = 0
    RELATIONS = 1


class Project(object):
    def __init__(self, project_name):
        self.project_name = project_name
        self.project_path = os.path.join(settings.BASEPATH, 'data', project_name)
        # Create the project path if does not exist.
        if not os.path.exists(self.project_path):
            os.mkdir(self.project_path)
        self.training = None
        self.validation = None
        self.test = None
        self.trees = None

    def save_sets(self, train_set, val_set, test_set):
        # Dump the json into the file.
        self.training = list(train_set)
        self.validation = list(val_set)
        self.test = list(test_set)
        data = {'training': train_set, 'validation': val_set, 'test': test_set}
        if not os.path.exists(self.project_path):
            os.mkdir(self.project_path)
        sample_path = os.path.join(self.project_path, 'samples.json')
        json.dump(data, open(sample_path, 'w'), indent=4)

    def load_sets(self):
        sample_set_path = os.path.join(self.project_path, 'samples.json')
        if os.path.exists(sample_set_path):
            data = json.load(open(sample_set_path))
            train_memes, val_memes, test_memes = data['training'], data['validation'], data['test']
            self.training = [ObjectId(_id) for _id in train_memes]
            self.validation = [ObjectId(_id) for _id in val_memes]
            self.test = [ObjectId(_id) for _id in test_memes]
        else:
            raise Exception('Data sample not found. Run sampledata command.')

        return self.training, self.validation, self.test

    def load_trees(self):
        """
        Load trees of memes in training and test sets.
        :return:
        """
        # Load trees from the json file.
        try:
            trees = self.load_param('trees', ParamTypes.JSON)
            trees = {ObjectId(key): value for key, value in trees.items()}
            # Convert tree dictionaries to tree objects.
            logger.debug('converting trees to objects ...')
            trees = {meme_id: CascadeTree().from_dict(tree) for meme_id, tree in trees.items()}
            logger.debug('done')
        except FileNotFoundError:
            try:
                trees_path = os.path.join(settings.BASEPATH, 'data', 'trees.json')
                logger.info('loading trees ...')
                trees = json.load(open(trees_path, 'r'))

                # Keep just trees of the training and test set.
                trees = {ObjectId(key): value for key, value in trees.items()}
                trees = {meme_id: trees[meme_id] for meme_id in self.training + self.test}
                # Save trees for the project.
                self.save_param(trees, 'trees', ParamTypes.JSON)
                # Convert tree dictionaries to tree objects.
                logger.debug('converting trees to objects ...')
                trees = {meme_id: CascadeTree().from_dict(tree) for meme_id, tree in trees.items()}
                logger.debug('done')
            except FileNotFoundError:
                logger.info('trees not found. extracting ...')
                trees = {}
                i = 0
                all_memes = self.training + self.validation + self.test
                count = len(all_memes)
                for meme_id in all_memes:
                    tree = CascadeTree().extract_cascade(meme_id)
                    trees[meme_id] = tree
                    i += 1
                    if i % 10 == 0:
                        logger.info('%d%% done', i * 100 / count)
                trees_dict = {str(meme_id): tree.get_dict() for meme_id, tree in trees.items()}
                self.save_param(trees_dict, 'trees', ParamTypes.JSON)  # Save trees for the project.

        self.trees = trees
        return trees

    def load_or_extract_graph(self, graph_type=GraphTypes.RESHARES):
        """
        Load or extract the graph of memes in training set.
        :return:
        """
        graph_fname = 'graph'
        train_set, _, _ = self.load_sets()

        try:
            graph = self.load_param(graph_fname, ParamTypes.GRAPH)

        except:  # If graph data does not exist.
            post_ids = self.__get_memes_post_ids(train_set)
            if graph_type == GraphTypes.RESHARES:
                graph = self.__extract_reshare_graph(post_ids, train_set, graph_fname)
            else:
                graph = self.__extract_rel_graph(post_ids, graph_fname)

        return graph

    def load_or_extract_act_seq(self):
        """
        Load or extract list of activation sequences of memes in training set.
        :return:
        """
        seq_fname = 'sequences'
        train_set, _, _ = self.load_sets()

        try:
            seq_copy = self.load_param(seq_fname, ParamTypes.JSON)
            sequences = {}
            for m in seq_copy:
                users = [ObjectId(item[0]) for item in seq_copy[m]['cascade']]
                times = [item[1] for item in seq_copy[m]['cascade']]
                sequences[ObjectId(m)] = ActSequence(users=users, times=times, max_t=seq_copy[m]['max_t'])

        except Exception as e:  # If graph data does not exist.
            post_ids = self.__get_memes_post_ids(train_set)
            sequences = self.__extract_act_seq(post_ids, train_set, seq_fname)

        return sequences

    def load_or_extract_graph_seq(self, graph_type=GraphTypes.RESHARES):
        """
        Load the graph, and list of activation sequences of the project if saved before.
        Otherwise extract them from the training set and return them.
        :return: tuple of graph, and list of activation sequences
        """
        graph_fname = 'graph'
        seq_fname = 'sequences'

        train_set, _, _ = self.load_sets()
        post_ids = None

        try:
            graph = self.load_param(graph_fname, ParamTypes.GRAPH)
            graph = relabel_nodes(graph, {n: ObjectId(n) for n in graph.nodes()})

        except:  # If graph does not exist.
            post_ids = self.__get_memes_post_ids(train_set)
            if graph_type == GraphTypes.RESHARES:
                graph = self.__extract_reshare_graph(post_ids, train_set, graph_fname)
            else:
                graph = self.__extract_rel_graph(post_ids, graph_fname)

        try:
            seq_copy = self.load_param(seq_fname, ParamTypes.JSON)
            sequences = {}
            for m in seq_copy:
                users = [ObjectId(item[0]) for item in seq_copy[m]['cascade']]
                times = [item[1] for item in seq_copy[m]['cascade']]
                sequences[ObjectId(m)] = ActSequence(users=users, times=times, max_t=seq_copy[m]['max_t'])

        except:  # If sequence data does not exist.
            if post_ids is None:
                post_ids = self.__get_memes_post_ids(train_set)
            sequences = self.__extract_act_seq(post_ids, train_set, seq_fname)

        return graph, sequences

    @time_measure()
    def __get_memes_post_ids(self, meme_ids):
        logger.info('querying posts ids ...')
        db = DBManager().db
        post_ids = [pm['post_id'] for pm in
                    db.postmemes.find({'meme_id': {'$in': meme_ids}}, {'_id': 0, 'post_id': 1})]
        return post_ids

    def __extract_act_seq(self, posts_ids, meme_ids, seq_fname):
        """
        Extract list of activation sequences from given meme id's.
        :param posts_ids:   list of posts id's
        :param meme_ids:    meme id's
        :param seq_fname:   the file name to save activation sequences data
        :return:            list of ActSequence's
        """
        t0 = time.time()
        logger.info('extracting act. sequences from %d posts ...' % len(posts_ids))
        post_count = len(posts_ids)
        users = {m: [] for m in meme_ids}
        times = {m: [] for m in meme_ids}

        db = DBManager().db

        # Iterate on posts to extract activation sequences.
        i = 0
        while True:
            posts = db.posts.find({'_id': {'$in': posts_ids}}, ['author_id', 'datetime'], no_cursor_timeout=True) \
                .sort('datetime').skip(i)

            try:
                for post in posts:
                    if post['datetime'] is not None:
                        for pm in db.postmemes.find({'post_id': post['_id'], 'meme_id': {'$in': meme_ids}},
                                                    {'_id': 0, 'meme_id': 1}):
                            meme_id = pm['meme_id']
                            if post['author_id'] not in users[meme_id]:
                                users[meme_id].append(post['author_id'])
                                times[meme_id].append(post['datetime'])
                    i += 1
                    if i % (post_count / 10) == 0:
                        logger.info('%d%% posts done' % (i * 100 / post_count))
                posts.close()
                break
            except CursorNotFound:
                logger.info('Lost cursor! retrying with skipping %d first posts ...', i)

        logger.info('setting relative times and max times ...')
        max_t = {}
        i = 0
        for meme in db.memes.find({'_id': {'$in': meme_ids}}, ['last_time', 'first_time']):
            mid = meme['_id']
            times[mid] = [(t - meme['first_time']).total_seconds() / (3600.0 * 24) for t in
                          times[mid]]  # number of days
            max_t[mid] = (meme['last_time'] - meme['first_time']).total_seconds() / (3600.0 * 24)  # number of days
            i += 1
            if i % (len(meme_ids) / 10) == 0:
                logger.info('%d%% done' % (i * 100 / len(meme_ids)))

        sequences = {}
        for m in meme_ids:
            if users[m]:
                sequences[m] = ActSequence(users[m], times[m], max_t[m])

        logger.info('saving act. sequences ...')
        seq_copy = {}
        for m in sequences:
            seq_copy[str(m)] = {
                'cascade': [(str(sequences[m].users[i]), sequences[m].times[i]) for i in
                            range(len(sequences[m].users))],
                'max_t': sequences[m].max_t
            }
        self.save_param(seq_copy, seq_fname, ParamTypes.JSON)
        del seq_copy

        logger.info('act. seq. extraction time: %.2f min' % ((time.time() - t0) / 60.0))
        return sequences

    def __extract_reshares(self, db, post_ids):
        if len(post_ids) < 400000:
            reshares = db.reshares.find(
                {'post_id': {'$in': post_ids}, 'reshared_post_id': {'$in': post_ids}},
                {'_id': 0, 'post_id': 1, 'reshared_post_id': 1, 'user_id': 1, 'ref_user_id': 1}).sort('datetime')
            return list(reshares)
        else:
            reshares = []
            step = 800000 - len(post_ids)
            for i in range(0, len(post_ids), step):
                logger.debug('fetching reshares of post ids from %d to %d ...', i, i + step)
                reshares.extend(list(db.reshares.find(
                    {'post_id': {'$in': post_ids[i: i + step]}, 'reshared_post_id': {'$in': post_ids}},
<<<<<<< HEAD
                    {'_id': 0, 'post_id': 1, 'reshared_post_id': 1, 'user_id': 1, 'ref_user_id': 1})))
=======
                    {'_id': 0, 'post_id': 1, 'reshared_post_id': 1, 'user_id': 1, 'ref_user_id': 1, 'datetime': 1})))
>>>>>>> db6f3638
                logger.debug('number of reshares: %d', len(reshares))
            reshares.sort(key=lambda resh: resh['datetime'])
            return reshares

    def __extract_reshare_graph(self, post_ids, meme_ids, graph_fname):
        """
        Extract graph from given meme id's.
        :param post_ids:    list of posts id's related to memes
        :param meme_ids:    list of memes id's
        :param graph_fname: the file name to save graph data
        :return:            directed graph of all reshares
        """
        logger.info('extracting graph of reshares ...')
        t0 = time.time()

        logger.info('querying reshares ...')
        db = DBManager().db
        reshares = self.__extract_reshares(db, post_ids)
        resh_count = len(reshares)
        logger.info('time: %.2f min', (time.time() - t0) / 60.0)

        logger.info('extracting graph from %d posts and %d reshares ...', len(post_ids), resh_count)
        edges = []
        meme_ids = set(meme_ids)
        i = 0

        # Iterate on reshares to extract graph edges.
        for resh in reshares:
            user_id = resh['user_id']
            ref_user_id = resh['ref_user_id']
            if user_id != ref_user_id:
                src_meme_ids = {pm['meme_id'] for pm in
                                db.postmemes.find({'post_id': resh['reshared_post_id']}, {'_id': 0, 'meme_id': 1})}
                dest_meme_ids = {pm['meme_id'] for pm in
                                 db.postmemes.find({'post_id': resh['post_id']}, {'_id': 0, 'meme_id': 1})}
                common_memes = meme_ids & src_meme_ids & dest_meme_ids
                if common_memes:
                    edges.append((ref_user_id, user_id))
            i += 1
            if i % (resh_count / 10) == 0:
                logger.info('%d%% reshares done' % (i * 100 / resh_count))

        graph = DiGraph()
        graph.add_edges_from(edges)

        logger.info('saving graph ...')
        self.save_param(graph, graph_fname, ParamTypes.GRAPH)

        logger.info('graph extraction time: %.2f min' % ((time.time() - t0) / 60.0))
        return graph

    def get_all_nodes(self):
        if self.trees is None:
            self.load_trees()

        nodes = set()
        for tree in self.trees.values():
            nodes.update(tree.node_ids())
        return list(nodes)

    SUFFIXES = {
        ParamTypes.JSON: 'json',
        ParamTypes.ARRAY: 'npy',
        ParamTypes.SPARSE: 'npz',
        ParamTypes.SPARSE_LIST: 'npz',
        ParamTypes.GRAPH: 'txt'
    }

    def save_param(self, param, name, type):
        path = os.path.join(self.project_path, '%s.%s' % (name, self.SUFFIXES[type]))
        mkdir_rec(os.path.dirname(path))

        if type == ParamTypes.JSON:
            json.dump(param, open(path, 'w'), indent=1)
        elif type == ParamTypes.ARRAY:
            np.save(path, param)
        elif type == ParamTypes.SPARSE:
            save_sparse(path, param)
        elif type == ParamTypes.SPARSE_LIST:
            save_sparse_list(path, param)
        elif type == ParamTypes.GRAPH:
            write_adjlist(param, path)
        else:
            raise Exception('invalid type "%s"' % type)

    def load_param(self, name, type):
        path = os.path.join(self.project_path, '%s.%s' % (name, self.SUFFIXES[type]))
        if type == ParamTypes.JSON:
            return json.load(open(path))
        elif type == ParamTypes.ARRAY:
            return np.load(path)
        elif type == ParamTypes.SPARSE:
            return load_sparse(path)
        elif type == ParamTypes.SPARSE_LIST:
            return load_sparse_list(path)
        elif type == ParamTypes.GRAPH:
            graph = DiGraph()
            graph = read_adjlist(path, create_using=graph)
            return graph
        else:
            raise Exception('invalid type "%s"' % type)

    def delete_param(self, name, type):
        path = os.path.join(self.project_path, '%s.%s' % (name, self.SUFFIXES[type]))
        os.remove(path)<|MERGE_RESOLUTION|>--- conflicted
+++ resolved
@@ -360,7 +360,7 @@
                 # w_u = np.squeeze(np.array(w[u_i, :].todense()))  # weights of the children of u
                 w_u = self.w[u_i, :]
                 if w_u.nnz:
-                    logger.debugv('weights of user %d :', u_i)
+                    logger.debugv('weights of user %s:', u)
                     logger.debugv(
                         '\n'.join(['{} : {}'.format(w_u.indices[i], w_u.data[i]) for i in range(w_u.nnz)]))
 
@@ -370,13 +370,11 @@
                     v_i = w_u.indices[i]
                     v = user_ids[v_i]  # receiver (child) user id
                     if v in activated:
-                        logger.debugv('user %d is already activated', v_i)
                         continue
                     if v not in self.probabilities:
                         self.probabilities[v] = 0
                         # self.probabilities[v] += w_u[v_i]
                     self.probabilities[v] += w_u.data[i]
-                    logger.debugv('probability of user %d = %f', v_i, self.probabilities[v])
 
                     # Set the threshold or sample it randomly if None.
                     if threshold is None:
@@ -415,7 +413,7 @@
                         node.children.append(child)
                         activated.append(v)
                         next_step.append(child)
-                        logger.debugv('a reshare predicted: prob (%f) >= thresh (%f)', self.probabilities[v], thresh)
+                        # logger.debug('a reshare predicted')
             cur_step = sorted(next_step, key=lambda n: n.datetime)
             logger.debug('step %d done, time = %.2f s' % (step, time.time() - t0))
 
@@ -788,11 +786,7 @@
                 logger.debug('fetching reshares of post ids from %d to %d ...', i, i + step)
                 reshares.extend(list(db.reshares.find(
                     {'post_id': {'$in': post_ids[i: i + step]}, 'reshared_post_id': {'$in': post_ids}},
-<<<<<<< HEAD
-                    {'_id': 0, 'post_id': 1, 'reshared_post_id': 1, 'user_id': 1, 'ref_user_id': 1})))
-=======
                     {'_id': 0, 'post_id': 1, 'reshared_post_id': 1, 'user_id': 1, 'ref_user_id': 1, 'datetime': 1})))
->>>>>>> db6f3638
                 logger.debug('number of reshares: %d', len(reshares))
             reshares.sort(key=lambda resh: resh['datetime'])
             return reshares
