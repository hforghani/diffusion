--- conflicted
+++ resolved
@@ -98,7 +98,7 @@
 
     @classmethod
     def extract_cascade(cls, meme_id):
-        with Timer('TREE: fetching posts'):
+        with Timer('TREE: fetching posts', 'debug'):
             # Fetch posts related to the meme and reshares.
             if isinstance(meme_id, str):
                 meme_id = ObjectId(meme_id)
@@ -110,7 +110,7 @@
             reshares = db.reshares.find({'post_id': {'$in': post_ids}, 'reshared_post_id': {'$in': post_ids}}) \
                 .sort('datetime')
 
-        with Timer('TREE: creating nodes'):
+        with Timer('TREE: creating nodes', 'debug'):
             # Create nodes for the users.
             nodes = {}
             visited = {uid: False for uid in user_ids}  # Set visited True if the node has been visited.
@@ -304,7 +304,6 @@
         self.users_map = None
 
         self.w = self.project.load_param(self.w_param_name, ParamTypes.SPARSE)
-        logger.debug('w loaded from : %s', self.w_param_name)
         # logger.info('sum of columns:')
         # for i in range(self.w.shape[1]):
         #     if self.w[:, i].nnz:
@@ -805,20 +804,8 @@
 
         logger.info('querying reshares ...')
         db = DBManager().db
-<<<<<<< HEAD
-        try:
-            # TODO: Remove the limit!
-            resh_count = db.reshares.find(
-                {'post_id': {'$in': post_ids[:500000]}, 'reshared_post_id': {'$in': post_ids}}).count()
-        except DocumentTooLarge:
-            resh_count = None
-        reshares = db.reshares.find(
-            {'post_id': {'$in': post_ids[:500000]}, 'reshared_post_id': {'$in': post_ids[:500000]}},
-            {'_id': 0, 'post_id': 1, 'reshared_post_id': 1, 'user_id': 1, 'ref_user_id': 1}).sort('datetime')
-=======
         reshares = self.__extract_reshares(db, post_ids)
         resh_count = len(reshares)
->>>>>>> 5c9430de
         logger.info('time: %.2f min', (time.time() - t0) / 60.0)
 
         logger.info('extracting graph from %d posts and %d reshares ...', len(post_ids), resh_count)
