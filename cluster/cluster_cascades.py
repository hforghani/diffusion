import sys

sys.path.append('.')

import argparse
import json
import os
from bson import ObjectId
from sklearn.cluster import SpectralClustering
from sklearn.preprocessing.data import normalize

from db.managers import DBManager
from settings import logger, BASEPATH, DB_NAME
import numpy as np
from matplotlib import pyplot as plt


def get_users(meme_id):
    db = DBManager().db
    users = db.postmemes.find({'meme_id': ObjectId(meme_id)}, {'author_id': 1, '_id': 0})
    return list({str(u['author_id']) for u in users})


def print_mat_neat(mat):
    count = mat.shape[0]
    print(' ' * 10 + '|', end='')
    for i in range(1, count + 1):
        print('{:<10d}|'.format(i), end='')
    print()

    for i in range(count - 1):
        print('{:<10d}|'.format(i + 1), end='')

        for j in range(i + 1):
            print(' ' * 10 + '|', end='')

        for j in range(i + 1, count):
            print('{:<10f}|'.format(mat[i, j]), end='')
        print()


def print_mat_tab(mat):
    count = mat.shape[0]
    for i in range(1, count + 1):
        print('\t{}'.format(i), end='')
    print()

    for i in range(count - 1):
        print(i + 1, end='')

        for j in range(i + 1):
            print('\t', end='')

        for j in range(i + 1, count):
            print('\t{}'.format(mat[i, j]), end='')
        print()


def print_mat_all_tab(mat):
    count = mat.shape[0]
    for i in range(1, count + 1):
        print('\t{}'.format(i), end='')
    print()

    for i in range(count):
        print(i + 1, end='')
        for j in range(count):
            print('\t{}'.format(mat[i, j]), end='')
        print()


def get_jaccard_mat(memes, users):
    count = len(memes)
    mat = np.zeros((count, count))

    for i in range(count - 1):
        users_i = set(users[memes[i]])

        for j in range(i + 1, count):
            users_j = set(users[memes[j]])
            # common = len(users_i.intersection(users_j))
            jaccard = len(users_i.intersection(users_j)) / len(users_i.union(users_j))
            mat[i, j] = jaccard

    mat += mat.transpose() + np.eye(count)
    return mat


def heat_map(mat):
    fig, ax = plt.subplots()
    im = ax.imshow(mat)
    plt.show()


def cluster_mat(mat, clust_num):
    clustering = SpectralClustering(n_clusters=clust_num,
                                    assign_labels="discretize",
                                    random_state=0).fit(mat)
    # clustering = DBSCAN(eps=0.001, min_samples=5, metric='precomputed', n_jobs=-1).fit(mat)
    return clustering.labels_


def load_or_extract_users(meme_ids):
    fname = os.path.join(BASEPATH, 'data', f'{DB_NAME}_users.json')
    try:
        with open(fname) as f:
            logger.info('loading users lists ...')
            users = json.load(f)
    except (FileNotFoundError, ValueError):
        users = {}

    res_users = {}
    i = 1
    changed = False
    for meme_id in meme_ids:
        if meme_id not in users:
            logger.info('querying users of cascade {}'.format(i))
            users[meme_id] = get_users(meme_id)
            changed = True
        res_users[meme_id] = users[meme_id]
        i += 1

    if changed:
        logger.info('saving users lists ...')
        with open(fname, 'w') as f:
            json.dump(users, f)

    return res_users


def calc_error(mat, clusters):
    count = mat.shape[0]
    squares_mat = np.zeros((count, count))
    begin = 0
    for clust, clust_memes in clusters:
        clust_size = clust_memes.size
        squares_mat[begin: begin + clust_size, begin: begin + clust_size] = 1
        begin += clust_size
    error = np.linalg.norm(mat - squares_mat)
    return error


def cluster(count, clust_num):

    # Extract the top cascades.
    db = DBManager().db
    memes = [str(m['_id']) for m in db.memes.find({}, ['_id']).sort('size', -1)[:count]]

    # Extract user sets of top cascades
    users = load_or_extract_users(memes)

    # Calculate the Jaccard matrix.
    logger.info('creating the similarity matrix ...')
    mat = get_jaccard_mat(memes, users)
    logger.debug('number of ones: %d', np.count_nonzero(mat == 1))

    # Normalize the matrix.
    mat = np.reshape(mat - np.eye(count), (1, mat.size))
    mat = normalize(mat, norm='max')
    mat = np.reshape(mat, (len(memes), len(memes)))
    mat += np.eye(count)
    logger.debug('number of ones: %d', np.count_nonzero(mat == 1))
    heat_map(mat)

    # Cluster the cascades.
    logger.info('clustering the cascades ...')
    labels = cluster_mat(mat, clust_num)
    logger.debug('labels = %s', labels)

    # Create the ordered indexes of cascades.
    ordered_ind = np.array([], dtype=np.int64)
    memes_arr = np.array([str(m) for m in memes])
    uni_val = np.unique(labels)
    clusters = []
    logger.info('%d cluster(s) found', uni_val.size)
    for val in uni_val:
        indexes = np.nonzero(labels == val)[0]
<<<<<<< HEAD
        logger.debug('indexes of value %d = %s', val, indexes)
        logger.debug('type = %s', indexes.dtype)
        indexes = indexes.astype(np.int8)
        logger.debug('indexes = %s', indexes)
=======
        indexes = indexes.astype(np.int64)
>>>>>>> e1a9f41b
        clusters.append((val, memes_arr[indexes]))
        ordered_ind = np.concatenate((ordered_ind, indexes))
    logger.debug('ordered_ind = %s', ordered_ind)

    # Print the clusters into the file.
    with open(os.path.join(BASEPATH, 'data', f'{DB_NAME}-clust'), 'w') as f:
        for clust, clust_memes in clusters:
            f.write('cluster {}: size = {}\n'.format(clust, clust_memes.size))
            f.write('\n'.join(clust_memes))
            f.write('\n')

    new_mat = mat[:, ordered_ind]
    new_mat = new_mat[ordered_ind, :]
    logger.debug('number of ones: %d', np.count_nonzero(new_mat == 1))

    # Calculate the clustering error.
    error = calc_error(new_mat, clusters)
    logger.info('error = %f', error)

    # print_mat_all_tab(new_mat)
    heat_map(new_mat)


if __name__ == '__main__':
    parser = argparse.ArgumentParser('Cluster the cascades based on their common users')
    parser.add_argument('-c', '--clusters', type=int, default=4, help='number of clusters')
    parser.add_argument('-n', '--cascades', type=int, default=100, help='number of top cascades')
    args = parser.parse_args()
    cluster(args.cascades, args.clusters)<|MERGE_RESOLUTION|>--- conflicted
+++ resolved
@@ -7,7 +7,7 @@
 import os
 from bson import ObjectId
 from sklearn.cluster import SpectralClustering
-from sklearn.preprocessing.data import normalize
+from sklearn.preprocessing import normalize
 
 from db.managers import DBManager
 from settings import logger, BASEPATH, DB_NAME
@@ -141,7 +141,6 @@
 
 
 def cluster(count, clust_num):
-
     # Extract the top cascades.
     db = DBManager().db
     memes = [str(m['_id']) for m in db.memes.find({}, ['_id']).sort('size', -1)[:count]]
@@ -175,15 +174,11 @@
     logger.info('%d cluster(s) found', uni_val.size)
     for val in uni_val:
         indexes = np.nonzero(labels == val)[0]
-<<<<<<< HEAD
+        clusters.append((val, memes_arr[indexes]))
         logger.debug('indexes of value %d = %s', val, indexes)
         logger.debug('type = %s', indexes.dtype)
-        indexes = indexes.astype(np.int8)
+        indexes = indexes.astype(np.int64)
         logger.debug('indexes = %s', indexes)
-=======
-        indexes = indexes.astype(np.int64)
->>>>>>> e1a9f41b
-        clusters.append((val, memes_arr[indexes]))
         ordered_ind = np.concatenate((ordered_ind, indexes))
     logger.debug('ordered_ind = %s', ordered_ind)
 
