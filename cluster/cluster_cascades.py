--- conflicted
+++ resolved
@@ -163,30 +163,17 @@
 
     # Calculate the Jaccard matrix.
     logger.info('creating the similarity matrix ...')
-<<<<<<< HEAD
-    mat = get_jaccard_mat(memes, users)
-    logger.debug('number of ones: %d', np.count_nonzero(mat == 1))
-=======
     mat = get_jaccard_mat(cascades, users)
->>>>>>> db6f3638
 
     # Normalize the matrix.
     mat = np.reshape(mat - np.eye(len(cascades)), (1, mat.size))
     mat = normalize(mat, norm='max')
-<<<<<<< HEAD
-    mat = np.reshape(mat, (len(memes), len(memes)))
-    mat += np.eye(count)
-    logger.debug('number of ones: %d', np.count_nonzero(mat == 1))
-    heat_map(mat)
-=======
     mat = np.reshape(mat, (len(cascades), len(cascades)))
     mat += np.eye(len(cascades))
->>>>>>> db6f3638
 
     # Cluster the cascades.
     logger.info('clustering the cascades ...')
     labels = cluster_mat(mat, clust_num)
-    logger.debug('labels = %s', labels)
 
     # Create the ordered indexes of cascades.
     ordered_ind = np.array([], dtype=np.int64)
